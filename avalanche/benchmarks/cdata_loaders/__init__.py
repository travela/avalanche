--- conflicted
+++ resolved
@@ -1,9 +1,6 @@
 from .cmnist import CMNIST
 from .core50 import CORE50
-<<<<<<< HEAD
 from .icifar100 import ICifar100
 from .icifar10 import ICIFAR10
-=======
 from .imagenet import CImageNet
-from .ctiny_imagenet import CTinyImageNet
->>>>>>> 021e2a35
+from .ctiny_imagenet import CTinyImageNet