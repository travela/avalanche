#!/usr/bin/env python
# -*- coding: utf-8 -*-

################################################################################
# Copyright (c) 2020 ContinualAI Research                                      #
# Copyrights licensed under the CC BY 4.0 License.                             #
# See the accompanying LICENSE file for terms.                                 #
#                                                                              #
# Date: 1-06-2020                                                              #
# Author(s): Andrea Cossu                                                      #
# E-mail: contact@continualai.org                                              #
# Website: clair.continualai.org                                               #
################################################################################

import unittest

import torch
from torchvision.transforms import ToTensor, Compose
import os

from sklearn.datasets import make_classification
from sklearn.model_selection import train_test_split
from torch.optim import SGD
from torch.nn import CrossEntropyLoss
from torch.utils.data import TensorDataset

from avalanche.benchmarks.datasets import MNIST
from avalanche.extras.models import SimpleMLP
from avalanche.training.strategies import Naive, Replay, CWRStar, \
<<<<<<< HEAD
    GDumb, Cumulative, LwF, AGEM, GEM, MultiTaskStrategy
=======
    GDumb, Cumulative, LwF, AGEM, GEM, EWC
>>>>>>> f4840076
from avalanche.benchmarks import nc_scenario


class BaseStrategyTest(unittest.TestCase):

    def _is_param_in_optimizer(self, param, optimizer):
        for group in optimizer.param_groups:
            for curr_p in group['params']:
                if hash(curr_p) == hash(param):
                    return True
        return False

    def test_optimizer_update(self):
        model = SimpleMLP()
        optimizer = SGD(model.parameters(), lr=1e-3)
        strategy = Naive(model, optimizer, None)

        # check add_param_group
        p = torch.nn.Parameter(torch.zeros(10, 10))
        strategy.add_new_params_to_optimizer(p)
        assert self._is_param_in_optimizer(p, strategy.optimizer)

        # check new_param is in optimizer
        # check old_param is NOT in optimizer
        p_new = torch.nn.Parameter(torch.zeros(10, 10))
        strategy.update_optimizer([p], [p_new])
        assert self._is_param_in_optimizer(p_new, strategy.optimizer)
        assert not self._is_param_in_optimizer(p, strategy.optimizer)


class StrategyTest(unittest.TestCase):

    if "FAST_TEST" in os.environ:
        fast_test = os.environ['FAST_TEST'].lower() in ["true"]
    else:
        fast_test = False
    if "FAST_TEST" in os.environ:
        use_gpu = os.environ['USE_GPU'].lower() in ["true"]
    else:
        use_gpu = False

    print("Fast Test:", fast_test)
    print("Test on GPU:", use_gpu)

    if use_gpu:
        device = "cuda"
    else:
        device = "cpu"

    def test_multi_task(self):
        model = self.get_model(fast_test=self.fast_test)
        optimizer = SGD(model.parameters(), lr=1e-3)
        criterion = CrossEntropyLoss()
        my_nc_scenario = self.load_scenario(fast_test=self.fast_test)
        strategy = MultiTaskStrategy(model, optimizer, criterion, train_mb_size=64,
                         device=self.device)
        self.run_strategy(my_nc_scenario, strategy)

    def test_naive(self):
        model = self.get_model(fast_test=self.fast_test)
        optimizer = SGD(model.parameters(), lr=1e-3)
        criterion = CrossEntropyLoss()
        my_nc_scenario = self.load_scenario(fast_test=self.fast_test)

        strategy = Naive(model, optimizer, criterion, train_mb_size=64,
                         device=self.device)
        self.run_strategy(my_nc_scenario, strategy)

    def test_cwrstar(self):
        model = self.get_model(fast_test=self.fast_test)
        optimizer = SGD(model.parameters(), lr=1e-3)
        criterion = CrossEntropyLoss()
        my_nc_scenario = self.load_scenario(fast_test=self.fast_test)

        strategy = CWRStar(model, optimizer, criterion, 'features.0.bias',
                           train_mb_size=64, device=self.device)
        self.run_strategy(my_nc_scenario, strategy)

    def test_replay(self):
        model = self.get_model(fast_test=self.fast_test)
        optimizer = SGD(model.parameters(), lr=1e-3)
        criterion = CrossEntropyLoss()
        my_nc_scenario = self.load_scenario(fast_test=self.fast_test)

        strategy = Replay(model, optimizer, criterion,
                          mem_size=200, train_mb_size=64, device=self.device)
        self.run_strategy(my_nc_scenario, strategy)
    
    def test_gdumb(self):
        model = self.get_model(fast_test=self.fast_test)
        optimizer = SGD(model.parameters(), lr=1e-3)
        criterion = CrossEntropyLoss()
        my_nc_scenario = self.load_scenario(fast_test=self.fast_test)

        strategy = GDumb(
                model, optimizer, criterion,
                mem_size=200, train_mb_size=64, device=self.device)
        self.run_strategy(my_nc_scenario, strategy)

    def test_cumulative(self):
        model = self.get_model(fast_test=self.fast_test)
        optimizer = SGD(model.parameters(), lr=1e-3)
        criterion = CrossEntropyLoss()
        my_nc_scenario = self.load_scenario(fast_test=self.fast_test)

        strategy = Cumulative(model, optimizer, criterion, train_mb_size=64,
                              device=self.device)
        self.run_strategy(my_nc_scenario, strategy)
    
    def test_lwf(self):
        model = self.get_model(fast_test=self.fast_test)
        optimizer = SGD(model.parameters(), lr=1e-3)
        criterion = CrossEntropyLoss()
        my_nc_scenario = self.load_scenario(fast_test=self.fast_test)

        strategy = LwF(model, optimizer, criterion,
                       alpha=[0, 1/2, 2*(2/3), 3*(3/4), 4*(4/5)], 
                       temperature=2, train_mb_size=64, device=self.device)
        self.run_strategy(my_nc_scenario, strategy)

    def test_agem(self):
        model = self.get_model(fast_test=self.fast_test)
        optimizer = SGD(model.parameters(), lr=1e-3)
        criterion = CrossEntropyLoss()
        my_nc_scenario = self.load_scenario(fast_test=self.fast_test)

        strategy = AGEM(model, optimizer, criterion,
                        patterns_per_step=250, sample_size=256,
                        train_mb_size=10)

        self.run_strategy(my_nc_scenario, strategy)

    def test_gem(self):
        model = self.get_model(fast_test=self.fast_test)
        optimizer = SGD(model.parameters(), lr=1e-1)
        criterion = CrossEntropyLoss()
        my_nc_scenario = self.load_scenario(fast_test=self.fast_test)

        strategy = GEM(model, optimizer, criterion,
                       patterns_per_step=256,
                       train_mb_size=10, train_epochs=1)

        self.run_strategy(my_nc_scenario, strategy)
    
    def test_ewc(self):
        model = self.get_model(fast_test=self.fast_test)
        optimizer = SGD(model.parameters(), lr=1e-3)
        criterion = CrossEntropyLoss()
        my_nc_scenario = self.load_scenario(fast_test=self.fast_test)

        strategy = EWC(model, optimizer, criterion, ewc_lambda=0.4,
                       mode='separate',
                       train_mb_size=10, train_epochs=1)

        self.run_strategy(my_nc_scenario, strategy)

    def test_ewc_online(self):
        model = self.get_model(fast_test=self.fast_test)
        optimizer = SGD(model.parameters(), lr=1e-3)
        criterion = CrossEntropyLoss()
        my_nc_scenario = self.load_scenario(fast_test=self.fast_test)

        strategy = EWC(model, optimizer, criterion, ewc_lambda=0.4,
                       mode='online', decay_factor=0.1,
                       train_mb_size=10, train_epochs=1)

        self.run_strategy(my_nc_scenario, strategy)

    def load_scenario(self, fast_test=False):
        """
        Returns a NC Scenario from a fake dataset of 10 classes, 5 steps,
        2 classes per step.

        :param fast_test: if True loads fake data, MNIST otherwise.
        """

        if fast_test:
            n_samples_per_class = 200

            dataset = make_classification(
                n_samples=10 * n_samples_per_class,
                n_classes=10,
                n_features=6, n_informative=6, n_redundant=0)

            X = torch.from_numpy(dataset[0]).float()
            y = torch.from_numpy(dataset[1]).long()

            train_X, test_X, train_y, test_y = train_test_split(
                X, y, train_size=0.6, shuffle=True, stratify=y)

            train_dataset = TensorDataset(train_X, train_y)
            test_dataset = TensorDataset(test_X, test_y)
            my_nc_scenario = nc_scenario(
                train_dataset, test_dataset, 5, task_labels=False
            )
        else:
            mnist_train = MNIST(
                './data/mnist', train=True, download=True,
                transform=Compose([ToTensor()]))

            mnist_test = MNIST(
                './data/mnist', train=False, download=True,
                transform=Compose([ToTensor()]))
            my_nc_scenario = nc_scenario(
                mnist_train, mnist_test, 5, task_labels=False, seed=1234)

        return my_nc_scenario

    def get_model(self, fast_test=False):

        if fast_test:
            return SimpleMLP(input_size=6)
        else:
            return SimpleMLP()

    def run_strategy(self, scenario, cl_strategy):
        print('Starting experiment...')
        results = []
        for train_batch_info in scenario.train_stream:
            print("Start of step ", train_batch_info.current_step)

            cl_strategy.train(train_batch_info, num_workers=4)
            print('Training completed')

            print('Computing accuracy on the current test set')
            results.append(cl_strategy.test(scenario.test_stream[:]))


if __name__ == '__main__':
    unittest.main()<|MERGE_RESOLUTION|>--- conflicted
+++ resolved
@@ -27,11 +27,7 @@
 from avalanche.benchmarks.datasets import MNIST
 from avalanche.extras.models import SimpleMLP
 from avalanche.training.strategies import Naive, Replay, CWRStar, \
-<<<<<<< HEAD
-    GDumb, Cumulative, LwF, AGEM, GEM, MultiTaskStrategy
-=======
-    GDumb, Cumulative, LwF, AGEM, GEM, EWC
->>>>>>> f4840076
+    GDumb, Cumulative, LwF, AGEM, GEM, EWC, MultiTaskStrategy
 from avalanche.benchmarks import nc_scenario
 
 
