--- conflicted
+++ resolved
@@ -355,11 +355,7 @@
         else:
             # By default we use a fully-connected VAE as the generator.
             # model:
-<<<<<<< HEAD
             generator = MlpVAE((1, 28, 28), nhid=16, device=device)
-=======
-            generator = MlpVAE((1, 28, 28), device=device)
->>>>>>> 7a0072c2
             # optimzer:
             lr = 0.01
             from torch.optim import Adam
