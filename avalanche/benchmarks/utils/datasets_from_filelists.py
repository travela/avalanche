################################################################################
# Copyright (c) 2021 ContinualAI.                                              #
# Copyrights licensed under the MIT License.                                   #
# See the accompanying LICENSE file for terms.                                 #
#                                                                              #
# Date: 21-06-2020                                                             #
# Author(s): Lorenzo Pellegrini, Vincenzo Lomonaco                             #
# E-mail: contact@continualai.org                                              #
# Website: continualai.org                                                     #
################################################################################

""" This module contains useful utility functions and classes to generate
pytorch datasets based on filelists (Caffe style) """

from pathlib import Path
from typing import Tuple

import torch.utils.data as data

from PIL import Image
import os
import os.path

<<<<<<< HEAD
from avalanche.benchmarks.utils import AvalancheDataset
=======
from torch import Tensor
from torchvision.transforms.functional import crop

from avalanche.benchmarks.utils import TransformationDataset
>>>>>>> 0c637870


def default_image_loader(path):
    """
    Sets the default image loader for the Pytorch Dataset.

    :param path: relative or absolute path of the file to load.

    :returns: Returns the image as a RGB PIL image.
    """
    return Image.open(path).convert('RGB')


def default_flist_reader(flist, root):
    """
    This reader reads a filelist and return a list of paths.

    :param flist: path of the flislist to read. The flist format should be:
        impath label, impath label,  ...(same to caffe's filelist)
    :param root: path to the dataset root. Each file defined in the file list
        will be searched in <root>/<impath>.

    :returns: Returns a list of paths (the examples to be loaded).
    """

    imlist = []
    with open(flist, 'r') as rf:
        for line in rf.readlines():
            impath, imlabel = line.strip().split()
            imlist.append((os.path.join(root, impath), int(imlabel)))

    return imlist


class PathsDataset(data.Dataset):
    """
    This class extends the basic Pytorch Dataset class to handle list of paths
    as the main data source.
    """

    def __init__(
            self, root, files, transform=None, target_transform=None,
            loader=default_image_loader):
        """
        Creates a File Dataset from a list of files and labels.

        :param root: root path where the data to load are stored. May be None.
        :param files: list of tuples. Each tuple must contain two elements: the
            full path to the pattern and its class label. Optionally, the tuple
            may contain a third element describing the bounding box to use for
            cropping (top, left, height, width).
        :param transform: eventual transformation to add to the input data (x)
        :param target_transform: eventual transformation to add to the targets
            (y)
        :param loader: loader function to use (for the real data) given path.
        """

        if root is not None:
            root = str(root)  # Manages Path objects

        self.root = root
        self.imgs = files
        self.targets = [img_data[1] for img_data in self.imgs]
        self.transform = transform
        self.target_transform = target_transform
        self.loader = loader

    def __getitem__(self, index):
        """
        Returns next element in the dataset given the current index.

        :param index: index of the data to get.
        :return: loaded item.
        """

        img_description = self.imgs[index]
        impath = img_description[0]
        target = img_description[1]
        bbox = None
        if len(img_description) > 2:
            bbox = img_description[2]

        if self.root is not None:
            impath = os.path.join(self.root, impath)
        img = self.loader(impath)

        # If a bounding box is provided, crop the image before passing it to
        # any user-defined transformation.
        if bbox is not None:
            if isinstance(bbox, Tensor):
                bbox = bbox.tolist()
            img = crop(img, *bbox)

        if self.transform is not None:
            img = self.transform(img)
        if self.target_transform is not None:
            target = self.target_transform(target)

        return img, target

    def __len__(self):
        """
        Returns the total number of elements in the dataset.

        :return: Total number of dataset items.
        """

        return len(self.imgs)


class FilelistDataset(PathsDataset):
    """
    This class extends the basic Pytorch Dataset class to handle filelists as
    main data source.
    """

    def __init__(
            self, root, flist, transform=None, target_transform=None,
            flist_reader=default_flist_reader, loader=default_image_loader):
        """
        This reader reads a filelist and return a list of paths.

        :param root: root path where the data to load are stored. May be None.
        :param flist: path of the flislist to read. The flist format should be:
            impath label\nimpath label\n ...(same to caffe's filelist).
        :param transform: eventual transformation to add to the input data (x).
        :param target_transform: eventual transformation to add to the targets
            (y).
        :param flist_reader: loader function to use (for the filelists) given
            path.
        :param loader: loader function to use (for the real data) given path.
        """

        flist = str(flist)  # Manages Path objects
        files_and_labels = flist_reader(flist, root)
        super().__init__(root, files_and_labels, transform=transform,
                         target_transform=target_transform, loader=loader)


def datasets_from_filelists(root, train_filelists, test_filelists,
                            complete_test_set_only=False,
                            train_transform=None, train_target_transform=None,
                            test_transform=None, test_target_transform=None):
    """
    This reader reads a list of Caffe-style filelists and returns the proper
    Dataset objects.

    A Caffe-style list is just a text file where, for each line, two elements
    are described: the path to the pattern (relative to the root parameter)
    and its class label. Those two elements are separated by a single white
    space.

    This method reads each file list and returns a separate
    dataset for each of them.

    Beware that the parameters must be **list of paths to Caffe-style
    filelists**. If you need to create a dataset given a list of
    **pattern paths**, use `datasets_from_paths` instead.

    :param root: root path where the data to load are stored. May be None.
    :param train_filelists: list of paths to train filelists. The flist format
        should be: impath label\\nimpath label\\n ...(same to Caffe's filelist).
    :param test_filelists: list of paths to test filelists. It can be also a
        single path when the datasets is the same for each batch.
    :param complete_test_set_only: if True, test_filelists must contain
        the path to a single filelist that will serve as the complete test set.
        Alternatively, test_filelists can be the path (str) to the complete test
        set filelist. If False, train_filelists and test_filelists must contain
        the same amount of filelists paths. Defaults to False.
    :param train_transform: The transformation to apply to training patterns.
        Defaults to None.
    :param train_target_transform: The transformation to apply to training
        patterns targets. Defaults to None.
    :param test_transform: The transformation to apply to test patterns.
        Defaults to None.
    :param test_target_transform: The transformation to apply to test
        patterns targets. Defaults to None.

    :return: list of tuples (train dataset, test dataset) for each train
        filelist in the list.
    """

    if complete_test_set_only:
        if not (isinstance(test_filelists, str) or
                isinstance(test_filelists, Path)):
            if len(test_filelists) > 1:
                raise ValueError(
                    'When complete_test_set_only is True, test_filelists must '
                    'be a str, Path or a list with a single element describing '
                    'the path to the complete test set.')
            else:
                test_filelists = test_filelists[0]
        else:
            test_filelists = [test_filelists]
    else:
        if len(test_filelists) != len(train_filelists):
            raise ValueError(
                'When complete_test_set_only is False, test_filelists and '
                'train_filelists must contain the same number of elements.')

    transform_groups = dict(train=(train_transform, train_target_transform),
                            test=(test_transform, test_target_transform))
    train_inc_datasets = \
        [AvalancheDataset(FilelistDataset(root, tr_flist),
                          transform_groups=transform_groups,
                          initial_transform_group='train')
         for tr_flist in train_filelists]
    test_inc_datasets = \
        [AvalancheDataset(FilelistDataset(root, te_flist),
                          transform_groups=transform_groups,
                          initial_transform_group='test')
         for te_flist in test_filelists]

    return train_inc_datasets, test_inc_datasets


def datasets_from_paths(
        train_list, test_list, complete_test_set_only=False,
        train_transform=None, train_target_transform=None,
        test_transform=None, test_target_transform=None):
    """
    This utility takes, for each dataset to generate, a list of tuples each
    containing two elements: the full path to the pattern and its class label.
    Optionally, the tuple may contain a third element describing the bounding
    box to use for cropping.

    This is equivalent to `datasets_from_filelists`, which description
    contains more details on the behaviour of this utility. The two utilities
    differ in which `datasets_from_filelists` accepts paths to Caffe-style
    filelists while this one is able to create the datasets from an in-memory
    list.

    Note: this utility may try to detect (and strip) the common root path of
    all patterns in order to save some RAM memory.

    :param train_list: list of lists. Each list must contain tuples of two
        elements: the full path to the pattern and its class label. Optionally,
        the tuple may contain a third element describing the bounding box to use
        for cropping (top, left, height, width).
    :param test_list: list of lists. Each list must contain tuples of two
        elements: the full path to the pattern and its class label. Optionally,
        the tuple may contain a third element describing the bounding box to use
        for cropping (top, left, height, width). It can be also a single list
        when the test dataset is the same for each step.
    :param complete_test_set_only: if True, test_list must contain a single list
        that will serve as the complete test set. If False, train_list and
        test_list must describe the same amount of datasets. Defaults to False.
    :param train_transform: The transformation to apply to training patterns.
        Defaults to None.
    :param train_target_transform: The transformation to apply to training
        patterns targets. Defaults to None.
    :param test_transform: The transformation to apply to test patterns.
        Defaults to None.
    :param test_target_transform: The transformation to apply to test
        patterns targets. Defaults to None.

    :return: A list of tuples (train dataset, test dataset).
    """

    if complete_test_set_only:
        # Check if the single dataset was passed as [Tuple1, Tuple2, ...]
        # or as [[Tuple1, Tuple2, ...]]
        if not isinstance(test_list[0], Tuple):
            if len(test_list) > 1:
                raise ValueError(
                    'When complete_test_set_only is True, test_list must '
                    'be a single list of tuples or a nested list containing '
                    'a single lis of tuples')
            else:
                test_list = test_list[0]
        else:
            test_list = [test_list]
    else:
        if len(test_list) != len(train_list):
            raise ValueError(
                'When complete_test_set_only is False, test_list and '
                'train_list must contain the same number of elements.')

    transform_groups = dict(train=(train_transform, train_target_transform),
                            test=(test_transform, test_target_transform))

    common_root = None

    # Detect common root
    try:
        all_paths = [pattern_tuple[0] for step_list in train_list
                     for pattern_tuple in step_list] + \
                    [pattern_tuple[0] for step_list in test_list
                     for pattern_tuple in step_list]

        common_root = os.path.commonpath(all_paths)
    except ValueError:
        # commonpath may throw a ValueError in different situations!
        # See the official documentation for more details
        pass

    if common_root is not None and len(common_root) > 0 and \
            common_root != '/':
        has_common_root = True
        common_root = str(common_root)
    else:
        has_common_root = False
        common_root = None

    if has_common_root:
        # print(f'Common root found: {common_root}!')
        # All paths have a common filesystem root
        # Remove it from all paths!
        single_path_case = False
        tr_list = list()
        te_list = list()

        for idx_step_list in range(len(train_list)):
            if single_path_case:
                break
            st_list = list()
            for x in train_list[idx_step_list]:
                rel = os.path.relpath(x[0], common_root)
                if len(rel) == 0 or rel == '.':
                    # May happen if the dataset has a single path
                    single_path_case = True
                    break
                st_list.append((rel, *x[1:]))
            tr_list.append(st_list)

        for idx_step_list in range(len(test_list)):
            if single_path_case:
                break
            st_list = list()
            for x in test_list[idx_step_list]:
                rel = os.path.relpath(x[0], common_root)
                if len(rel) == 0 or rel == '.':
                    # May happen if the dataset has a single path
                    single_path_case = True
                    break
                st_list.append((rel, *x[1:]))
            te_list.append(st_list)
        if not single_path_case:
            train_list = tr_list
            test_list = te_list
        else:
            has_common_root = False
            common_root = None

    train_inc_datasets = \
        [TransformationDataset(PathsDataset(common_root, tr_flist),
                               transform_groups=transform_groups,
                               initial_transform_group='train')
         for tr_flist in train_list]
    test_inc_datasets = \
        [TransformationDataset(PathsDataset(common_root, te_flist),
                               transform_groups=transform_groups,
                               initial_transform_group='test')
         for te_flist in test_list]

    return train_inc_datasets, test_inc_datasets


__all__ = [
    'default_image_loader',
    'default_flist_reader',
    'PathsDataset',
    'FilelistDataset',
    'datasets_from_filelists',
    'datasets_from_paths'
]<|MERGE_RESOLUTION|>--- conflicted
+++ resolved
@@ -21,14 +21,10 @@
 import os
 import os.path
 
-<<<<<<< HEAD
-from avalanche.benchmarks.utils import AvalancheDataset
-=======
 from torch import Tensor
 from torchvision.transforms.functional import crop
 
-from avalanche.benchmarks.utils import TransformationDataset
->>>>>>> 0c637870
+from avalanche.benchmarks.utils import AvalancheDataset
 
 
 def default_image_loader(path):
@@ -374,14 +370,14 @@
             common_root = None
 
     train_inc_datasets = \
-        [TransformationDataset(PathsDataset(common_root, tr_flist),
-                               transform_groups=transform_groups,
-                               initial_transform_group='train')
+        [AvalancheDataset(PathsDataset(common_root, tr_flist),
+                          transform_groups=transform_groups,
+                          initial_transform_group='train')
          for tr_flist in train_list]
     test_inc_datasets = \
-        [TransformationDataset(PathsDataset(common_root, te_flist),
-                               transform_groups=transform_groups,
-                               initial_transform_group='test')
+        [AvalancheDataset(PathsDataset(common_root, te_flist),
+                          transform_groups=transform_groups,
+                          initial_transform_group='test')
          for te_flist in test_list]
 
     return train_inc_datasets, test_inc_datasets
