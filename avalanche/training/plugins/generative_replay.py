################################################################################
# Copyright (c) 2021 ContinualAI.                                              #
# Copyrights licensed under the MIT License.                                   #
# See the accompanying LICENSE file for terms.                                 #
#                                                                              #
# Date: 05-03-2022                                                             #
# Author: Florian Mies                                                         #
# Website: https://github.com/travela                                          #
################################################################################

"""

All plugins related to Generative Replay.

"""

from copy import deepcopy
from avalanche.core import SupervisedPlugin
from avalanche.training.templates.base import BaseTemplate
from avalanche.training.templates.supervised import SupervisedTemplate
import torch


class GenerativeReplayPlugin(SupervisedPlugin):
    """
    Experience generative replay plugin.

    Updates the current mbatch of a strategy before training an experience
    by sampling a generator model and concatenating the replay data to the 
    current batch. 

    In this version of the plugin the number of replay samples is 
    increased with each new experience. Another way to implempent 
    the algorithm is by weighting the loss function and give more 
    importance to the replayed data as the number of experiences 
    increases. This will be implemented as an option for the user soon.

    :param generator_strategy: In case the plugin is applied to a non-generative
     model (e.g. a simple classifier), this should contain an Avalanche strategy 
     for a model that implements a 'generate' method 
     (see avalanche.models.generator.Generator). Defaults to None.
    :param untrained_solver: if True we assume this is the beginning of 
        a continual learning task and add replay data only from the second 
        experience onwards, otherwise we sample and add generative replay data
        before training the first experience. Default to True.
    :param replay_size: The user can specify the batch size of replays that 
        should be added to each data batch. By default each data batch will be 
        matched with replays of the same number.
    :param increasing_replay_size: If set to True, each experience this will 
        double the amount of replay data added to each data batch. The effect 
        will be that the older experiences will gradually increase in importance
        to the final loss.
    """

    def __init__(self, generator_strategy: "BaseTemplate" = None, 
                 untrained_solver: bool = True, replay_size: int = None,
                 increasing_replay_size: bool = False):
        '''
        Init.
        '''
        super().__init__()
        self.generator_strategy = generator_strategy
        if self.generator_strategy:
            self.generator = generator_strategy.model
        else: 
            self.generator = None
        self.untrained_solver = untrained_solver
        self.model_is_generator = False
        self.replay_size = replay_size
        self.increasing_replay_size = increasing_replay_size

    def before_training(self, strategy: "SupervisedTemplate", *args, **kwargs):
        """Checks whether we are using a user defined external generator 
        or we use the strategy's model as the generator. 
        If the generator is None after initialization 
        we assume that strategy.model is the generator.
        (e.g. this would be the case when training a VAE with 
        generative replay)"""
        if not self.generator_strategy:
            self.generator_strategy = strategy
            self.generator = strategy.model
            self.model_is_generator = True

    def before_training_exp(self, strategy: "SupervisedTemplate",
                            num_workers: int = 0, shuffle: bool = True,
                            **kwargs):
        """
        Make deep copies of generator and solver before training new experience.
        """
        # For weighted loss criterion: store the number of classes seen so far
        strategy.number_classes_until_now = len(
            set(strategy.experience.classes_seen_so_far))

        if self.untrained_solver:
            # The solver needs to be trained before labelling generated data and
            # the generator needs to be trained before we can sample.
            return
        self.old_generator = deepcopy(self.generator)
        self.old_generator.eval()
        if not self.model_is_generator:
            self.old_model = deepcopy(strategy.model)
            self.old_model.eval()

    def after_training_exp(self, strategy: "SupervisedTemplate",
                           num_workers: int = 0, shuffle: bool = True,
                           **kwargs):
        """
        Set untrained_solver boolean to False after (the first) experience,
        in order to start training with replay data from the second experience.
        """
        self.untrained_solver = False

    def before_training_iteration(self, strategy: "SupervisedTemplate",
                                  **kwargs):
        """
        Generating and appending replay data to current minibatch before 
        each training iteration.
        """
        if self.untrained_solver:
            # The solver needs to be trained before labelling generated data and
            # the generator needs to be trained before we can sample.
            return
        # determine how many replay data points to generate
        if self.replay_size:
            number_replays_to_generate = self.replay_size
        else:
            if self.increasing_replay_size:
                number_replays_to_generate = len(
                    strategy.mbatch[0]) * (
                        strategy.experience.current_experience)
            else:
                number_replays_to_generate = len(strategy.mbatch[0])
        # extend X with replay data
<<<<<<< HEAD
        replay = self.old_generator.generate(number_replays_to_generate
                                             ).to(strategy.device)  
=======
        replay = self.old_generator.generate(
            len(strategy.mbatch[0])
            ).to(strategy.device)  
>>>>>>> d53d789d
        strategy.mbatch[0] = torch.cat([strategy.mbatch[0], replay], dim=0)
        # extend y with predicted labels (or mock labels if model==generator)
        if not self.model_is_generator:
            with torch.no_grad():
                replay_output = self.old_model(replay).argmax(dim=-1)
        else:
            # Mock labels:
            replay_output = torch.zeros(replay.shape[0])
        strategy.mbatch[1] = torch.cat(
            [strategy.mbatch[1], replay_output.to(strategy.device)], dim=0)
        # extend task id batch (we implicitley assume a task-free case)
        strategy.mbatch[-1] = torch.cat([strategy.mbatch[-1], torch.ones(
            replay.shape[0]).to(strategy.device) * strategy.mbatch[-1][0]],
             dim=0)


class TrainGeneratorAfterExpPlugin(SupervisedPlugin):
    """
    TrainGeneratorAfterExpPlugin makes sure that after each experience of 
    training the solver of a scholar model, we also train the generator on the 
    data of the current experience.
    """

    def after_training_exp(self, strategy: "SupervisedTemplate", **kwargs):
        """
        The training method expects an Experience object 
        with a 'dataset' parameter.
        """
<<<<<<< HEAD
        for plugin in strategy.plugins:
            if type(plugin) is GenerativeReplayPlugin:
                plugin.generator_strategy.train(strategy.experience) 
=======
        print("Start training of Replay Generator.")
        strategy.plugins[1].generator_strategy.train(strategy.experience) 
        print("End training of Replay Generator.")
>>>>>>> d53d789d
<|MERGE_RESOLUTION|>--- conflicted
+++ resolved
@@ -131,14 +131,8 @@
             else:
                 number_replays_to_generate = len(strategy.mbatch[0])
         # extend X with replay data
-<<<<<<< HEAD
         replay = self.old_generator.generate(number_replays_to_generate
                                              ).to(strategy.device)  
-=======
-        replay = self.old_generator.generate(
-            len(strategy.mbatch[0])
-            ).to(strategy.device)  
->>>>>>> d53d789d
         strategy.mbatch[0] = torch.cat([strategy.mbatch[0], replay], dim=0)
         # extend y with predicted labels (or mock labels if model==generator)
         if not self.model_is_generator:
@@ -167,12 +161,8 @@
         The training method expects an Experience object 
         with a 'dataset' parameter.
         """
-<<<<<<< HEAD
         for plugin in strategy.plugins:
             if type(plugin) is GenerativeReplayPlugin:
+                print("Start training of Replay Generator.")
                 plugin.generator_strategy.train(strategy.experience) 
-=======
-        print("Start training of Replay Generator.")
-        strategy.plugins[1].generator_strategy.train(strategy.experience) 
-        print("End training of Replay Generator.")
->>>>>>> d53d789d
+                print("End training of Replay Generator.")